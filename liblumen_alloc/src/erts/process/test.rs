--- conflicted
+++ resolved
@@ -51,10 +51,6 @@
     }
 }
 
-<<<<<<< HEAD
-pub(super) fn process() -> Process {
-    let init = atom_from_str!("init");
-=======
 mod integer {
     use super::*;
 
@@ -72,499 +68,8 @@
     }
 }
 
-mod tuple_from_slice {
-    use super::*;
-
-    use core::convert::TryInto;
-
-    use crate::erts::term::{atom_unchecked, make_pid, Boxed, SmallInteger, Tuple};
-
-    #[test]
-    fn without_elements() {
-        let process = process();
-        let tuple_term = process.tuple_from_slice(&[]).unwrap();
-
-        let boxed_tuple: Boxed<Tuple> = tuple_term.try_into().unwrap();
-        let tuple_ref = boxed_tuple.as_ref();
-        let tuple_pointer = tuple_ref as *const Tuple;
-        let arity_pointer = tuple_pointer as *const Term;
-
-        assert_eq!(
-            unsafe { *arity_pointer }.as_usize(),
-            Term::make_header(0, Term::FLAG_TUPLE).as_usize()
-        );
-    }
-
-    #[test]
-    fn with_elements() {
-        let process = process();
-        let arc_node = Arc::new(Node::new(
-            1,
-            Atom::try_from_str("node@external").unwrap(),
-            0,
-        ));
-        // one of every type
-        let slice = &[
-            // small integer
-            process.integer(0).unwrap(),
-            // big integer
-            process.integer(SmallInteger::MAX_VALUE + 1).unwrap(),
-            process.reference(0).unwrap(),
-            closure(&process),
-            process.float(0.0).unwrap(),
-            process.external_pid(arc_node, 0, 0).unwrap(),
-            Term::NIL,
-            make_pid(0, 0).unwrap(),
-            atom_unchecked("atom"),
-            process.tuple_from_slice(&[]).unwrap(),
-            process.map_from_slice(&[]).unwrap(),
-            process.list_from_slice(&[]).unwrap(),
-        ];
-
-        let tuple_term = process.tuple_from_slice(slice).unwrap();
-
-        let boxed_tuple: Boxed<Tuple> = tuple_term.try_into().unwrap();
-        let tuple_ref = boxed_tuple.as_ref();
-        let tuple_pointer = tuple_ref as *const Tuple;
-        let arity_pointer = tuple_pointer as *const Term;
-
-        assert_eq!(
-            // arity is a header, so it is not safe to dereference as it causes a copy.
-            unsafe { &*arity_pointer }.as_usize(),
-            Term::make_header(slice.len(), Term::FLAG_TUPLE).as_usize()
-        );
-
-        let element_pointer = unsafe { arity_pointer.add(1) };
-
-        for (i, element) in slice.iter().enumerate() {
-            assert_eq!(unsafe { *element_pointer.add(i) }, *element);
-        }
-    }
-
-    fn closure(process: &Process) -> Term {
-        let module = Atom::try_from_str("module").unwrap();
-        let function = Atom::try_from_str("function").unwrap();
-        let arity = 0;
-        let module_function_arity = Arc::new(ModuleFunctionArity {
-            module,
-            function,
-            arity,
-        });
-        let code = |arc_process: &Arc<Process>| {
-            arc_process.wait();
-
-            Ok(())
-        };
-
-        process
-            .acquire_heap()
-            .export_closure(module, function, arity, Some(code))
-            .unwrap()
-    }
-}
-
-fn simple_gc_test(process: Process) {
-    // Allocate an `{:ok, "hello world"}` tuple
-    // First, the `ok` atom, an immediate, is super easy
-    let ok = unsafe { Atom::try_from_str("ok").unwrap().as_term() };
-    // Second, the binary, which will be a HeapBin (under 64 bytes),
-    // requires space to be allocated for the header as well as the contents,
-    // then have both written to the heap
-    let greeting = "hello world";
-    let greeting_term = process.binary_from_str(greeting).unwrap();
-    // Finally, allocate room for the tuple itself, which is essentially an
-    // array of `Term`, which in the case of immediates actually _is_ an array,
-    // but as in our test here, when boxed terms are involved, doesn't fully
-    // contain everything.
-    let elements = [ok, greeting_term];
-    let tuple_term = process.tuple_from_slice(&elements).unwrap();
-    assert!(tuple_term.is_boxed());
-    let tuple_ptr = tuple_term.boxed_val();
-
-    // Allocate the list `[101, "test"]`
-    let num = process.integer(101usize).unwrap();
-    let string = "test";
-    let string_term = process.binary_from_str(string).unwrap();
-
-    assert!(string_term.is_boxed());
-    let string_term_ptr = string_term.boxed_val();
-    let string_term_unboxed = unsafe { *string_term_ptr };
-    assert!(string_term_unboxed.is_heapbin());
-    let string_term_heap_bin = unsafe { &*(string_term_ptr as *mut HeapBin) };
-    use crate::erts::term::Bitstring;
-    assert_eq!(string_term_heap_bin.full_byte_len(), 4);
-    assert_eq!("test", string_term_heap_bin.as_str());
-
-    let list_term = ListBuilder::new(&mut process.acquire_heap())
-        .push(num)
-        .push(string_term)
-        .finish()
-        .unwrap();
-    assert!(list_term.is_list());
-    let list_ptr = list_term.list_val();
-
-    // Allocate a closure with an environment [101, "this is a binary"]
-    let closure_num = Term::make_smallint(101);
-    let closure_string = "this is a binary";
-    let closure_string_term = process.binary_from_str(closure_string).unwrap();
-
-    let module = Atom::try_from_str("module").unwrap();
-    let index = Default::default();
-    let unique = Default::default();
-    let old_unique = Default::default();
-    let arity = 0;
-    let creator = process.pid().into();
-    let code = |arc_process: &Arc<Process>| {
-        arc_process.wait();
-
-        Ok(())
-    };
-
-    let closure_term = process
-        .acquire_heap()
-        .anonymous_closure_with_env_from_slices(
-            module,
-            index,
-            unique,
-            old_unique,
-            arity,
-            Some(code),
-            creator,
-            &[&[closure_num, closure_string_term]],
-        )
-        .unwrap();
-    assert!(closure_term.is_boxed());
-    let closure_term_ref = unsafe { &*(closure_term.boxed_val() as *mut Closure) };
-    assert!(closure_term_ref.env_len() == 2);
-    assert!(closure_term_ref.get_env_element(0).is_smallint());
-    assert!(closure_term_ref.get_env_element(1).is_boxed());
-
-    // Now, we will simulate updating the greeting of the above tuple with a new one,
-    // leaving the original greeting dead, and a target for collection
-    let new_greeting_term = process.binary_from_str("goodbye!").unwrap();
-
-    // Update second element of the tuple above
-    unsafe {
-        let tuple_unwrapped = &*tuple_ptr;
-        assert!(tuple_unwrapped.is_tuple_header());
-        let tuple = &*(tuple_ptr as *mut Tuple);
-        let head_ptr = tuple.head();
-        let second_element_ptr = head_ptr.add(1);
-        ptr::write(second_element_ptr, new_greeting_term);
-    }
-
-    // Grab current heap size
-    let peak_size = process.young_heap_used();
-    // Run garbage collection, using a pointer to the boxed tuple as our sole root
-    let mut roots = [tuple_term, list_term, closure_term];
-    process.garbage_collect(0, &mut roots).unwrap();
-    // Grab post-collection size
-    let collected_size = process.young_heap_used();
-    // We should be missing _exactly_ `greeting` bytes (rounded up to nearest word)
-    dbg!(peak_size, collected_size);
-    let reclaimed = peak_size - collected_size;
-    let greeting_size = greeting.len() + mem::size_of::<HeapBin>();
-    let expected = to_word_size(greeting_size);
-    assert_eq!(
-        expected, reclaimed,
-        "expected to reclaim {} words of memory, but reclaimed {} words",
-        expected, reclaimed
-    );
-    // Assert that roots have been updated, as the underlying object should have moved to a new heap
-    // First the tuple
-    let tuple_root = roots[0];
-    assert!(tuple_root.is_boxed());
-    let new_tuple_ptr = follow_moved(tuple_root).boxed_val();
-    assert_ne!(new_tuple_ptr, tuple_ptr as *mut Term);
-    // Assert that we can still access data that should be live
-    let new_tuple = unsafe { &*(new_tuple_ptr as *mut Tuple) };
-    assert_eq!(new_tuple.len(), 2);
-    // First, the atom
-    assert_eq!(Ok(ok), new_tuple.get_element_from_zero_based_usize_index(0));
-    // Then to validate the greeting, we need to follow the boxed term, unwrap it, and validate it
-    let greeting_element = new_tuple.get_element_from_zero_based_usize_index(1);
-    assert!(greeting_element.is_ok());
-    let greeting_box = greeting_element.unwrap();
-    assert!(greeting_box.is_boxed());
-    let greeting_ptr = greeting_box.boxed_val();
-    let greeting_term = unsafe { *greeting_ptr };
-    assert!(greeting_term.is_heapbin());
-    let greeting_str = unsafe { &*(greeting_ptr as *mut HeapBin) };
-    assert_eq!("goodbye!", greeting_str.as_str());
-
-    let list_root = roots[1];
-    assert!(list_root.is_list());
-    let new_list_ptr = follow_moved(list_root).list_val();
-    assert_ne!(new_list_ptr, list_ptr);
-    // Assert that we can still access list elements
-    let new_list = unsafe { &*new_list_ptr };
-    // The first value should be the integer
-    assert!(new_list.head.is_smallint());
-    // The tail should be another cons cell
-    assert!(new_list.tail.is_list());
-    let new_list_tail = unsafe { &*new_list.tail.list_val() };
-    // The last value should be a heapbin
-    assert!(new_list_tail.head.is_boxed());
-    let test_string_term_ptr = new_list_tail.head.boxed_val();
-    let test_string_term = unsafe { *test_string_term_ptr };
-    assert!(test_string_term.is_heapbin());
-    let test_string = unsafe { &*(test_string_term_ptr as *mut HeapBin) };
-    assert_eq!("test", test_string.as_str());
-
-    let closure_root = roots[2];
-    assert!(closure_root.is_boxed());
-    let closure_root_ref = unsafe { &*(closure_root.boxed_val() as *mut Closure) };
-    assert!(closure_root_ref.env_len() == 2);
-    assert!(closure_root_ref.get_env_element(0).is_smallint());
-    assert!(closure_root_ref.get_env_element(1).is_boxed());
-}
-
-fn tenuring_gc_test(process: Process, _perform_fullsweep: bool) {
-    // Allocate an `{:ok, "hello world"}` tuple
-    // First, the `ok` atom, an immediate, is super easy
-    let ok = unsafe { Atom::try_from_str("ok").unwrap().as_term() };
-    // Second, the binary, which will be a HeapBin (under 64 bytes),
-    // requires space to be allocated for the header as well as the contents,
-    // then have both written to the heap
-    let greeting = "hello world";
-    let greeting_term = process.binary_from_str(greeting).unwrap();
-    // Construct tuple containing the atom and string
-    let elements = [ok, greeting_term];
-    let tuple_term = process.tuple_from_slice(&elements).unwrap();
-    // Verify that the resulting tuple is valid
-    assert!(tuple_term.is_boxed());
-    let tuple_ptr = tuple_term.boxed_val();
-    let tup = unsafe { &mut *(tuple_ptr as *mut Tuple) };
-    let mut tup_iter = tup.iter();
-    let t1 = tup_iter.next().unwrap();
-    dbg!(t1);
-    assert!(t1.is_atom());
-    let t2 = tup_iter.next().unwrap();
-    dbg!(t2);
-    assert!(t2.is_boxed());
-    let t2ptr = t2.boxed_val();
-    let t2val = unsafe { *t2ptr };
-    dbg!(t2val);
-    assert!(t2val.is_heapbin());
-    let t2str = unsafe { &*(t2ptr as *mut HeapBin) };
-    assert_eq!(t2str.as_str(), greeting);
-
-    // Allocate a list `[101, "this is a list"]`
-    let num = Term::make_smallint(101);
-    let string = "this is a list";
-    let string_term = process.binary_from_str(string).unwrap();
-    let list_term = ListBuilder::new(&mut process.acquire_heap())
-        .push(num)
-        .push(string_term)
-        .finish()
-        .unwrap();
-    assert!(list_term.is_list());
-    // Verify the resulting list is valid
-    assert!(list_term.is_list());
-    let cons_ptr = list_term.list_val();
-    let cons = unsafe { &*cons_ptr };
-    let mut cons_iter = cons.into_iter();
-    let l1 = cons_iter.next().unwrap().unwrap();
-    dbg!(l1);
-    assert!(l1.is_smallint());
-    let l2 = cons_iter.next().unwrap().unwrap();
-    dbg!(l2);
-    assert!(l2.is_boxed());
-    let l2ptr = l2.boxed_val();
-    let l2val = unsafe { *l2ptr };
-    dbg!(l2val);
-    assert!(l2val.is_heapbin());
-    let l2str = unsafe { &*(l2ptr as *mut HeapBin) };
-    assert_eq!(l2str.as_str(), string);
-
-    // Put term references on the stack
-    process.stack_push(tuple_term).unwrap();
-    process.stack_push(list_term).unwrap();
-
-    // Now, we will simulate updating the greeting of the above tuple with a new one,
-    // leaving the original greeting dead, and a target for collection
-    let new_greeting = "goodbye world!";
-    let new_greeting_term = process.binary_from_str(new_greeting).unwrap();
-
-    // Update second element of the tuple above
-    tup.set_element_from_zero_based_usize_index(1, new_greeting_term)
-        .unwrap();
-    let mut tup_iter = tup.iter();
-    let t1 = tup_iter.next().unwrap();
-    assert!(t1.is_smallint());
-    let t2 = tup_iter.next().unwrap();
-    assert!(t2.is_boxed());
-    let t2ptr = t2.boxed_val();
-    let t2val = unsafe { *t2ptr };
-    assert!(t2val.is_heapbin());
-    let t2str = unsafe { &*(t2ptr as *mut HeapBin) };
-    assert_eq!(t2str.as_str(), new_greeting);
-
-    // Grab current heap size
-    let peak_size = process.young_heap_used();
-    // Run first garbage collection
-    let mut roots = [];
-    process.garbage_collect(0, &mut roots).unwrap();
-
-    // Verify size of garbage collected meets expectation
-    let collected_size = process.young_heap_used();
-    // We should be missing _exactly_ `greeting` bytes (rounded up to nearest word)
-    let reclaimed = peak_size - collected_size;
-    let greeting_size = greeting.len() + mem::size_of::<HeapBin>();
-    let expected = to_word_size(greeting_size);
-    assert_eq!(
-        expected, reclaimed,
-        "expected to reclaim {} words of memory, but reclaimed {} words",
-        expected, reclaimed
-    );
-
-    // Verify roots, starting with the list since it is on top of the stack
-    let list_term = process.stack_pop().unwrap();
-    assert!(list_term.is_non_empty_list());
-    let list_term_ptr = list_term.list_val();
-    let list = unsafe { &*list_term_ptr };
-    assert!(!list.is_move_marker());
-    let mut list_iter = list.into_iter();
-    let l0 = list_iter.next().unwrap().unwrap();
-    assert_eq!(l0, Term::make_smallint(101));
-    let l1 = list_iter.next().unwrap().unwrap();
-    assert!(l1.is_boxed());
-    let l1ptr = l1.boxed_val();
-    let l1bin = unsafe { *l1ptr };
-    assert!(l1bin.is_heapbin());
-    let l1str = unsafe { &*(l1ptr as *mut HeapBin) };
-    assert_eq!(l1str.as_str(), string);
-    assert_eq!(list_iter.next(), None);
-
-    let tuple_term = process.stack_pop().unwrap();
-    let tuple_ptr_postgc = tuple_term.boxed_val();
-    assert_eq!(tuple_ptr_postgc, tuple_ptr);
-    let tuple_boxed = unsafe { *tuple_ptr };
-    assert!(is_move_marker(tuple_boxed));
-    let moved_tuple_ptr = tuple_boxed.boxed_val();
-    assert_ne!(moved_tuple_ptr, tuple_ptr);
-    assert_ne!(moved_tuple_ptr, tuple_ptr_postgc);
-    let moved_tuple = unsafe { *moved_tuple_ptr };
-    assert!(moved_tuple.is_tuple_header_with_arity(2));
-    let tup = unsafe { &*(moved_tuple_ptr as *mut Tuple) };
-    let mut tup_iter = tup.iter();
-    let t1 = tup_iter.next().unwrap();
-    assert!(t1.is_smallint());
-    let t2 = tup_iter.next().unwrap();
-    assert!(t2.is_boxed());
-    let t2ptr = t2.boxed_val();
-    let t2val = unsafe { *t2ptr };
-    assert!(t2val.is_heapbin());
-    let t2str = unsafe { &*(t2ptr as *mut HeapBin) };
-    assert_eq!(t2str.as_str(), new_greeting);
-
-    // Push tuple back on stack, resolving the move marker
-    process.stack_push(moved_tuple).unwrap();
-
-    // Allocate a fresh list for the young generation which references the older list,
-    // e.g. will be equivalent to `[202, 101, "this is a list"]
-    let num2 = Term::make_smallint(202);
-    let second_list_term = ListBuilder::new(&mut process.acquire_heap())
-        .push(num2)
-        .push(list_term)
-        .finish()
-        .unwrap();
-    let second_list_ptr = second_list_term.list_val();
-    assert!(list_term.is_list());
-    let second_list = unsafe { &*second_list_ptr };
-    let mut list_iter = second_list.into_iter();
-    let l0 = list_iter.next().unwrap().unwrap();
-    assert_eq!(l0, Term::make_smallint(202));
-    let l1 = list_iter.next().unwrap().unwrap();
-    assert_eq!(l1, Term::make_smallint(101));
-    let l2 = list_iter.next().unwrap().unwrap();
-    assert!(l2.is_boxed());
-    let l2ptr = l2.boxed_val();
-    let l2bin = unsafe { *l2ptr };
-    assert!(l2bin.is_heapbin());
-    let l1str = unsafe { &*(l2ptr as *mut HeapBin) };
-    assert_eq!(l1str.as_str(), string);
-    assert_eq!(list_iter.next(), None);
-
-    // Push reference to new list on stack
-    process.stack_push(second_list_term).unwrap();
-
-    // Run second garbage collection, which should tenure everything except the new term we just
-    // allocated
-    let second_peak_size = process.young_heap_used();
-    let mut roots = [];
-    process.garbage_collect(0, &mut roots).unwrap();
-
-    // Verify no garbage was collected, we should have just tenured some data,
-    // the only data on the young heap should be a single cons cell
-    let heap = process.acquire_heap();
-    dbg!(heap.deref());
-    drop(heap);
-    let second_collected_size = process.young_heap_used();
-    let newly_allocated_size = to_word_size(mem::size_of::<Cons>());
-    assert_eq!(second_collected_size, newly_allocated_size);
-    assert_eq!(
-        second_peak_size + newly_allocated_size,
-        second_collected_size
-    );
-
-    // TODO
-
-    // Verify that we now have an old generation and that it is of the expected size
-    assert!(process.has_old_heap());
-    assert_eq!(
-        process.old_heap_used(),
-        collected_size,
-        "expected tenuring of older young generation heap"
-    );
-
-    // Verify roots
-    let list_term = process.stack_pop().unwrap();
-    assert!(list_term.is_non_empty_list());
-    let list_term_ptr = list_term.list_val();
-    let list = unsafe { &*list_term_ptr };
-    assert!(!list.is_move_marker());
-    let mut list_iter = list.into_iter();
-    let l0 = list_iter.next().unwrap().unwrap();
-    assert!(l0.is_smallint());
-    let l1 = list_iter.next().unwrap().unwrap();
-    assert!(l1.is_smallint());
-    let l2 = list_iter.next().unwrap().unwrap();
-    assert!(l2.is_boxed());
-    let l2_bin = unsafe { *l2.boxed_val() };
-    assert!(l2_bin.is_heapbin());
-    assert_eq!(list_iter.next(), None);
-
-    let tuple_root = process.stack_pop().unwrap();
-    verify_tuple_root(tuple_root, tuple_ptr)
-
-    // Assert that roots have been updated properly
-    /*
-    let list_root = process.stack_pop().unwrap();
-    assert!(list_root.is_list());
-    let new_list_ptr = list_root.list_val();
-    assert_ne!(new_list_ptr, second_list_ptr);
-    // Assert that we can still access list elements
-    let new_list = unsafe { &*new_list_ptr };
-    assert!(!new_list.is_move_marker());
-    // The first value should be the integer
-    assert!(new_list.head.is_smallint());
-    // The tail should be another cons cell
-    assert!(new_list.tail.is_list());
-    let new_list_tail = unsafe { &*new_list.tail.list_val() };
-    // The last value should be a heapbin
-    assert!(new_list_tail.head.is_boxed());
-    let test_string_term_ptr = new_list_tail.head.boxed_val();
-    let test_string_term = unsafe { *test_string_term_ptr };
-    assert!(test_string_term.is_heapbin());
-    let test_string = unsafe { &*(test_string_term_ptr as *mut HeapBin) };
-    assert_eq!("test", test_string.as_str());
-    */
-}
-
-fn process() -> Process {
-    let init = Atom::try_from_str("init").unwrap();
->>>>>>> 68a95f00
+pub(super) fn process() -> Process {
+    let init = atom_from_str!("init");
     let initial_module_function_arity = Arc::new(ModuleFunctionArity {
         module: init,
         function: init,
