--- conflicted
+++ resolved
@@ -9,12 +9,6 @@
 pub type Result = core::result::Result<(), SystemException>;
 pub type Code = fn(&Arc<Process>) -> Result;
 
-<<<<<<< HEAD
-pub fn result_from_exception<P>(process: P, exception: Exception) -> Result
-where
-    P: AsRef<Process>,
-{
-=======
 #[derive(Clone, Copy)]
 pub struct DebuggableCode(pub Code);
 
@@ -24,8 +18,10 @@
     }
 }
 
-pub fn result_from_exception(process: &Process, exception: Exception) -> Result {
->>>>>>> 68a95f00
+pub fn result_from_exception<P>(process: P, exception: Exception) -> Result
+where
+    P: AsRef<Process>,
+{
     match exception {
         Exception::Runtime(err) => {
             process.as_ref().exception(err);
