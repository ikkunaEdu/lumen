[workspace]

members = [
  "examples/spawn-chain",
  "lumen",
  "lumen_runtime",
  "liblumen_arena",
  "liblumen_alloc",
  "liblumen_alloc_macros",
  "liblumen_beam",
  "liblumen_codegen",
  "liblumen_common",
  "liblumen_compiler",
  "liblumen_core",
  "liblumen_diagnostics",
  "liblumen_syntax",
<<<<<<< HEAD
]
=======
  "liblumen_core",
  "liblumen_beam",
  "liblumen_compiler",
  "liblumen_codegen",
]

[profile.release]
# Experimentally determined to give the smallest size out of all `opt-level`s (0-3,'s','z') and
# `lto`s (true and false) for `examples/spawn-chain/pkg/spawn_chaing_bg.wasm`
opt-level = 2
lto = false
>>>>>>> 615500f6
<|MERGE_RESOLUTION|>--- conflicted
+++ resolved
@@ -14,18 +14,10 @@
   "liblumen_core",
   "liblumen_diagnostics",
   "liblumen_syntax",
-<<<<<<< HEAD
-]
-=======
-  "liblumen_core",
-  "liblumen_beam",
-  "liblumen_compiler",
-  "liblumen_codegen",
 ]
 
 [profile.release]
 # Experimentally determined to give the smallest size out of all `opt-level`s (0-3,'s','z') and
 # `lto`s (true and false) for `examples/spawn-chain/pkg/spawn_chaing_bg.wasm`
 opt-level = 2
-lto = false
->>>>>>> 615500f6
+lto = false