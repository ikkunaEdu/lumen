--- conflicted
+++ resolved
@@ -115,11 +115,7 @@
     })
 }
 
-<<<<<<< HEAD
-pub fn native(process: &ProcessControlBlock, reference: Term, options: Term) -> exception::Result {
-=======
-fn native(process: &Process, reference: Term, options: Term) -> exception::Result {
->>>>>>> d05ee6b4
+pub fn native(process: &Process, reference: Term, options: Term) -> exception::Result {
     let reference_reference: Boxed<Reference> = reference.try_into()?;
     let options_options: Options = options.try_into()?;
 
