--- conflicted
+++ resolved
@@ -10,18 +10,13 @@
     let priority = Priority::Normal;
     let run_queue_length_before = arc_scheduler.run_queue_len(priority);
 
-<<<<<<< HEAD
-    let module = atom!("erlang");
-    let function = atom!("self");
-=======
     erlang::self_0::export();
 
     let module_atom = erlang::module();
-    let module = unsafe { module_atom.as_term() };
+    let module: Term = module_atom.encode().unwrap();
 
     let function_atom = erlang::self_0::function();
-    let function = unsafe { function_atom.as_term() };
->>>>>>> 68a95f00
+    let function: Term = function_atom.encode().unwrap();
 
     let arguments = Term::NIL;
 
