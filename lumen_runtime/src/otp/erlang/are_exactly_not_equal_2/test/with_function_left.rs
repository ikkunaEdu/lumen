--- conflicted
+++ resolved
@@ -54,12 +54,9 @@
 
                             Ok(())
                         };
-<<<<<<< HEAD
-                        let creator: Term = arc_process.pid().into();
-=======
->>>>>>> 68a95f00
 
                         let left_term = arc_process
+
                             .export_closure(module, function, arity, Some(code))
                             .unwrap();
                         let right_term = arc_process
@@ -89,16 +86,6 @@
                     strategy::module_function_arity::arity(),
                 )
                     .prop_map(move |(module, function, arity)| {
-<<<<<<< HEAD
-                        let creator: Term = arc_process.pid().into();
-
-                        let left_module_function_arity = Arc::new(ModuleFunctionArity {
-                            module,
-                            function,
-                            arity,
-                        });
-=======
->>>>>>> 68a95f00
                         let left_code = |arc_process: &Arc<Process>| {
                             arc_process.wait();
 
