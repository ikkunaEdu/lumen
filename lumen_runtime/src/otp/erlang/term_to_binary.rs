use std::collections::VecDeque;
use std::convert::{TryFrom, TryInto};
use std::mem;
use std::sync::Arc;

use hashbrown::HashMap;
use num_bigint::{BigInt, Sign};

use liblumen_alloc::badarg;
<<<<<<< HEAD
use liblumen_alloc::erts::process::Process;
use liblumen_alloc::erts::term::prelude::*;
use liblumen_alloc::erts::exception::{self, Exception};

use crate::node;

pub fn term_to_binary(process: &Process, term: Term, _options: Options) -> exception::Result<Term> {
=======
use liblumen_alloc::erts::exception::runtime;
use liblumen_alloc::erts::process::Process;
use liblumen_alloc::erts::term::binary::aligned_binary::AlignedBinary;
use liblumen_alloc::erts::term::binary::maybe_aligned_maybe_binary::MaybeAlignedMaybeBinary;
use liblumen_alloc::erts::term::{
    Atom, Bitstring, Cons, Creator, Definition, ImproperList, IterableBitstring, MaybePartialByte,
    Term, TypeError, TypedTerm,
};
use liblumen_alloc::erts::{exception, Node};

use crate::distribution::external_term_format::{Tag, VERSION_NUMBER};
use crate::distribution::nodes::node;
use crate::distribution::nodes::node::arc_node;

pub fn term_to_binary(process: &Process, term: Term, options: Options) -> exception::Result {
    let byte_vec = term_to_byte_vec(process, &options, term);

    process
        .binary_from_bytes(&byte_vec)
        .map_err(|alloc| alloc.into())
}

// Private

// TODO implement creation rotation
// > A 32-bit big endian unsigned integer. All identifiers originating from the same node
// > incarnation must have identical Creation values. This makes it possible to separate identifiers
// > from old (crashed) nodes from a new one. The value zero should be avoided for normal operations
// > as it is used as a wild card for debug purpose (like a pid returned by erlang:list_to_pid/1).
const CREATION: u8 = 0;

const NEWER_REFERENCE_EXT_MAX_U32_LEN: usize = 3;

const SMALL_INTEGER_EXT_MIN: isize = std::u8::MIN as isize;
const SMALL_INTEGER_EXT_MAX: isize = std::u8::MAX as isize;

const INTEGER_EXT_MIN: isize = std::i32::MIN as isize;
const INTEGER_EXT_MAX: isize = std::i32::MAX as isize;

const SMALL_TUPLE_EXT_MAX_LEN: usize = std::u8::MAX as usize;
const STRING_EXT_MAX_LEN: usize = std::u16::MAX as usize;
const SMALL_BIG_EXT_MAX_LEN: usize = std::u8::MAX as usize;
const SMALL_ATOM_UTF8_EXT_MAX_LEN: usize = std::u8::MAX as usize;

fn append_big_int(byte_vec: &mut Vec<u8>, big_int: &BigInt) {
    let (sign, mut little_endian_bytes) = big_int.to_bytes_le();

    let sign_byte: u8 = match sign {
        Sign::Minus => 1,
        _ => 0,
    };

    let len_usize = little_endian_bytes.len();

    if len_usize <= SMALL_BIG_EXT_MAX_LEN {
        push_tag(byte_vec, Tag::SmallBig);
        byte_vec.push(len_usize as u8);
    } else {
        push_tag(byte_vec, Tag::LargeBig);
        append_usize_as_u32(byte_vec, len_usize);
    }

    byte_vec.push(sign_byte);
    byte_vec.append(&mut little_endian_bytes);
}

fn append_binary_bytes(byte_vec: &mut Vec<u8>, binary_bytes: &[u8]) {
    byte_vec.extend_from_slice(binary_bytes)
}

fn append_creator(byte_vec: &mut Vec<u8>, creator: &Creator) {
    match creator {
        Creator::Local(pid) => append_pid(
            byte_vec,
            node::arc_node(),
            pid.number() as u32,
            pid.serial() as u32,
        ),
        Creator::External(external_pid) => append_pid(
            byte_vec,
            external_pid.arc_node(),
            external_pid.number() as u32,
            external_pid.serial() as u32,
        ),
    }
}

fn append_pid(byte_vec: &mut Vec<u8>, arc_node: Arc<Node>, id: u32, serial: u32) {
    let creation = arc_node.creation();

    let tag = if creation <= (std::u8::MAX as u32) {
        Tag::PID
    } else {
        Tag::NewPID
    };

    push_tag(byte_vec, tag);

    byte_vec.extend_from_slice(&atom_to_byte_vec(arc_node.name()));
    byte_vec.extend_from_slice(&id.to_be_bytes());
    byte_vec.extend_from_slice(&serial.to_be_bytes());

    if creation <= (std::u8::MAX as u32) {
        byte_vec.push(creation as u8);
    } else {
        byte_vec.extend_from_slice(&creation.to_be_bytes());
    };
}

fn append_usize_as_u16(byte_vec: &mut Vec<u8>, len_usize: usize) {
    assert!(len_usize <= (std::u16::MAX as usize));
    let len_u16 = len_usize as u16;
    byte_vec.extend_from_slice(&len_u16.to_be_bytes());
}

fn append_usize_as_u32(byte_vec: &mut Vec<u8>, len_usize: usize) {
    assert!(len_usize <= (std::u32::MAX as usize));
    let len_u32 = len_usize as u32;
    byte_vec.extend_from_slice(&len_u32.to_be_bytes());
}

fn atom_to_byte_vec(atom: Atom) -> Vec<u8> {
    let bytes = atom.name().as_bytes();
    let len_usize = bytes.len();
    let mut byte_vec: Vec<u8> = Vec::new();

    if bytes.iter().all(|byte| byte.is_ascii()) {
        push_tag(&mut byte_vec, Tag::Atom);
        append_usize_as_u16(&mut byte_vec, len_usize);
    } else if len_usize <= SMALL_ATOM_UTF8_EXT_MAX_LEN {
        push_tag(&mut byte_vec, Tag::SmallAtomUTF8);

        let len_u8 = len_usize as u8;
        byte_vec.push(len_u8);
    } else {
        push_tag(&mut byte_vec, Tag::AtomUTF8);
        append_usize_as_u16(&mut byte_vec, len_usize);
    }

    byte_vec.extend_from_slice(bytes);

    byte_vec
}

// Tail is the final tail  of the list; it is NIL_EXT for a proper list, but can be any type if the
// list is improper (for example, [a|b]).
// -- http://erlang.org/doc/apps/erts/erl_ext_dist.html#list_ext
fn cons_to_element_vec_tail(cons: &Cons) -> (Vec<Term>, Term) {
    let mut element_vec: Vec<Term> = Vec::new();
    let mut tail = Term::NIL;

    for result in cons.into_iter() {
        match result {
            Ok(element) => element_vec.push(element),
            Err(ImproperList {
                tail: improper_list_tail,
            }) => tail = improper_list_tail,
        }
    }

    (element_vec, tail)
}

fn push_tag(byte_vec: &mut Vec<u8>, tag: Tag) {
    byte_vec.push(tag.into());
}

fn term_to_byte_vec(process: &Process, options: &Options, term: Term) -> Vec<u8> {
>>>>>>> 68a95f00
    let mut stack = VecDeque::new();
    stack.push_front(term);

    let mut byte_vec: Vec<u8> = vec![VERSION_NUMBER];

    while let Some(front_term) = stack.pop_front() {
        match front_term.decode()? {
            TypedTerm::Atom(atom) => {
                byte_vec.extend_from_slice(&atom_to_byte_vec(atom));
            }
            TypedTerm::List(cons) => {
                match try_cons_to_string_ext_byte_vec(&cons) {
                    Ok(mut string_ext_byte_vec) => byte_vec.append(&mut string_ext_byte_vec),
                    Err(_) => {
                        push_tag(&mut byte_vec, Tag::List);

                        let (element_vec, tail) = cons_to_element_vec_tail(&cons);

                        let len_usize = element_vec.len();
                        append_usize_as_u32(&mut byte_vec, len_usize);

                        stack.push_front(tail);

                        for element in element_vec.into_iter().rev() {
                            stack.push_front(element)
                        }
                    }
                };
            }
            TypedTerm::Nil => {
                push_tag(&mut byte_vec, Tag::Nil);
            }
            TypedTerm::Pid(pid) => {
                append_pid(
                    &mut byte_vec,
                    arc_node(),
                    pid.number() as u32,
                    pid.serial() as u32,
                );
            }
            TypedTerm::SmallInteger(small_integer) => {
                let small_integer_isize: isize = small_integer.into();

                match try_append_isize_as_small_integer_or_integer(
                    &mut byte_vec,
                    small_integer_isize,
                ) {
                    Ok(()) => (),
                    Err(_) => {
                        let small_integer_i64 = small_integer_isize as i64;
                        // convert to big int, so that the number of bytes is minimum instead of
                        // jumping to 8 to hold i64.
                        let small_integer_big_int: BigInt = small_integer_i64.into();

                        append_big_int(&mut byte_vec, &small_integer_big_int);
                    }
                }
            }
            TypedTerm::BigInteger(big_integer) => {
                let big_int: &BigInt = big_integer.as_ref().into();

<<<<<<< HEAD
                append_big_int(&mut byte_vec, big_int);
            }
            TypedTerm::Float(float) => {
                let float_f64: f64 = float.into();
=======
                    append_big_int(&mut byte_vec, big_int);
                }
                TypedTerm::Closure(closure) => {
                    match &closure.definition {
                        Definition::Export { function } => {
                            push_tag(&mut byte_vec, Tag::Export);
                            byte_vec.append(&mut atom_to_byte_vec(closure.module));
                            byte_vec.append(&mut atom_to_byte_vec(*function));
                            try_append_isize_as_small_integer_or_integer(
                                &mut byte_vec,
                                closure.arity as isize,
                            )
                            .unwrap();
                        }
                        Definition::Anonymous {
                            index,
                            old_unique,
                            unique,
                            creator,
                            env_len,
                        } => {
                            let mut sized_byte_vec: Vec<u8> = Vec::new();

                            let module_function_arity = closure.module_function_arity();
                            sized_byte_vec.push(module_function_arity.arity);

                            sized_byte_vec.extend_from_slice(unique);
                            sized_byte_vec.extend_from_slice(&index.to_be_bytes());

                            let env_len_u32: u32 = (*env_len).try_into().unwrap();
                            sized_byte_vec.extend_from_slice(&env_len_u32.to_be_bytes());

                            sized_byte_vec
                                .append(&mut atom_to_byte_vec(module_function_arity.module));

                            // > [index] encoded using SMALL_INTEGER_EXT or INTEGER_EXT.
                            try_append_isize_as_small_integer_or_integer(
                                &mut sized_byte_vec,
                                (*index).try_into().unwrap(),
                            )
                            .unwrap();

                            // > An integer encoded using SMALL_INTEGER_EXT or INTEGER_EXT
                            // But this means OldUniq can't be the same a Uniq with a different
                            // encoding,
                            try_append_isize_as_small_integer_or_integer(
                                &mut sized_byte_vec,
                                (*old_unique).try_into().unwrap(),
                            )
                            .unwrap();

                            append_creator(&mut sized_byte_vec, &creator);

                            for term in closure.env_slice() {
                                sized_byte_vec
                                    .append(&mut term_to_byte_vec(process, options, *term));
                            }

                            const SIZE_BYTE_LEN: usize = mem::size_of::<u32>();
                            let size = (SIZE_BYTE_LEN + sized_byte_vec.len()) as u32;

                            push_tag(&mut byte_vec, Tag::NewFunction);
                            byte_vec.extend_from_slice(&size.to_be_bytes());
                            byte_vec.append(&mut sized_byte_vec);
                        }
                    }
                }
                TypedTerm::ExternalPid(external_pid) => {
                    append_pid(
                        &mut byte_vec,
                        external_pid.arc_node(),
                        external_pid.number() as u32,
                        external_pid.serial() as u32,
                    );
                }
                TypedTerm::Float(float) => {
                    let float_f64: f64 = float.into();

                    push_tag(&mut byte_vec, Tag::NewFloat);
                    byte_vec.extend_from_slice(&float_f64.to_be_bytes());
                }
                TypedTerm::HeapBinary(heap_bin) => {
                    push_tag(&mut byte_vec, Tag::Binary);
>>>>>>> 68a95f00

                byte_vec.push(NEW_FLOAT_EXT);
                byte_vec.extend_from_slice(&float_f64.to_be_bytes());
            }
            TypedTerm::HeapBinary(heap_bin) => {
                byte_vec.push(BINARY_EXT);

<<<<<<< HEAD
                let len_usize = heap_bin.full_byte_len();
                append_usize_as_u32(&mut byte_vec, len_usize);
=======
                    byte_vec.extend_from_slice(heap_bin.as_bytes());
                }
                TypedTerm::Map(map) => {
                    push_tag(&mut byte_vec, Tag::Map);
>>>>>>> 68a95f00

                byte_vec.extend_from_slice(heap_bin.as_bytes());
            }
            TypedTerm::Map(map) => {
                byte_vec.push(MAP_EXT);

                let len_usize = map.len();
                append_usize_as_u32(&mut byte_vec, len_usize);

                for (key, value) in map.iter() {
                    stack.push_front(*value);
                    stack.push_front(*key);
                }
            }
            TypedTerm::MatchContext(match_context) => {
                if match_context.is_binary() {
                    if match_context.is_aligned() {
                        append_binary_bytes(&mut byte_vec, unsafe { match_context.as_bytes_unchecked() });
                    } else {
                        unimplemented!()
                    }
                } else {
                    unimplemented!()
                }
<<<<<<< HEAD
            }
            TypedTerm::ProcBin(proc_bin) => {
                byte_vec.push(BINARY_EXT);
=======
                TypedTerm::ProcBin(proc_bin) => {
                    push_tag(&mut byte_vec, Tag::Binary);
>>>>>>> 68a95f00

                let len_usize = proc_bin.full_byte_len();
                append_usize_as_u32(&mut byte_vec, len_usize);

                byte_vec.extend_from_slice(proc_bin.as_bytes());
            }
            TypedTerm::Reference(reference) => {
                let scheduler_id_u32: u32 = reference.scheduler_id().into();
                let number: u64 = reference.number().into();

<<<<<<< HEAD
                byte_vec.push(NEWER_REFERENCE_EXT);
=======
                    push_tag(&mut byte_vec, Tag::NewerReference);
>>>>>>> 68a95f00

                let u32_byte_len = mem::size_of::<u32>();
                let len_usize = (mem::size_of::<u32>() + mem::size_of::<u64>()) / u32_byte_len;
                // > Len - A 16-bit big endian unsigned integer not larger than 3.
                assert!(len_usize <= NEWER_REFERENCE_EXT_MAX_U32_LEN);
                append_usize_as_u16(&mut byte_vec, len_usize);

                byte_vec.extend_from_slice(&atom_to_byte_vec(node::atom()));

                let creation_u32 = CREATION as u32;
                byte_vec.extend_from_slice(&creation_u32.to_be_bytes());

<<<<<<< HEAD
                byte_vec.extend_from_slice(&scheduler_id_u32.to_be_bytes());
                byte_vec.extend_from_slice(&number.to_be_bytes());
            }
            TypedTerm::SubBinary(subbinary) => {
                if subbinary.is_binary() {
                    byte_vec.push(BINARY_EXT);
=======
                    byte_vec.extend_from_slice(&scheduler_id_u32.to_be_bytes());
                    byte_vec.extend_from_slice(&number.to_be_bytes());
                }
                TypedTerm::SubBinary(subbinary) => {
                    if subbinary.is_binary() {
                        push_tag(&mut byte_vec, Tag::Binary);
>>>>>>> 68a95f00

                    let len_usize = subbinary.full_byte_len();
                    append_usize_as_u32(&mut byte_vec, len_usize);

                    if subbinary.is_aligned() {
                        byte_vec.extend_from_slice(unsafe { subbinary.as_bytes_unchecked() });
                    } else {
<<<<<<< HEAD
                        byte_vec.extend(subbinary.full_byte_iter());
                    }
                } else {
                    byte_vec.push(BIT_BINARY_EXT);
=======
                        push_tag(&mut byte_vec, Tag::BitBinary);

                        let len_usize = subbinary.total_byte_len();
                        append_usize_as_u32(&mut byte_vec, len_usize);
>>>>>>> 68a95f00

                    let len_usize = subbinary.total_byte_len();
                    append_usize_as_u32(&mut byte_vec, len_usize);

                    let bits_u8 = subbinary.partial_byte_bit_len();
                    byte_vec.push(bits_u8);

                    if subbinary.is_aligned() {
                        byte_vec.extend_from_slice(unsafe { subbinary.as_bytes_unchecked() });
                    } else {
                        byte_vec.extend(subbinary.full_byte_iter());
                    }

                    let mut last_byte: u8 = 0;

                    for (index, bit) in subbinary.partial_byte_bit_iter().enumerate() {
                        last_byte |= bit << (7 - index);
                    }

                    byte_vec.push(last_byte);
                }
            }
            TypedTerm::Tuple(tuple) => {
                let len_usize = tuple.len();

<<<<<<< HEAD
                if len_usize <= SMALL_TUPLE_EXT_MAX_LEN {
                    byte_vec.push(SMALL_TUPLE_EXT);
                    byte_vec.push(len_usize as u8);
                } else {
                    byte_vec.push(LARGE_TUPLE_EXT);
                    append_usize_as_u32(&mut byte_vec, len_usize);
                }
=======
                    if len_usize <= SMALL_TUPLE_EXT_MAX_LEN {
                        push_tag(&mut byte_vec, Tag::SmallTuple);
                        byte_vec.push(len_usize as u8);
                    } else {
                        push_tag(&mut byte_vec, Tag::LargeTuple);
                        append_usize_as_u32(&mut byte_vec, len_usize);
                    }
>>>>>>> 68a95f00

                for element in tuple.iter().rev() {
                    stack.push_front(*element);
                }
            }
            _ => unimplemented!("term_to_binary({:?})", front_term),
        };
    }

    byte_vec
}

fn try_append_isize_as_small_integer_or_integer(
    mut byte_vec: &mut Vec<u8>,
    integer: isize,
) -> Result<(), TypeError> {
    if SMALL_INTEGER_EXT_MIN <= integer && integer <= SMALL_INTEGER_EXT_MAX {
        let integer_u8: u8 = integer as u8;

        push_tag(&mut byte_vec, Tag::SmallInteger);
        byte_vec.extend_from_slice(&integer_u8.to_be_bytes());

        Ok(())
    } else if INTEGER_EXT_MIN <= integer && integer <= INTEGER_EXT_MAX {
        let small_integer_i32: i32 = integer as i32;

        push_tag(&mut byte_vec, Tag::Integer);
        byte_vec.extend_from_slice(&small_integer_i32.to_be_bytes());

        Ok(())
    } else {
        Err(TypeError)
    }
}

fn try_cons_to_string_ext_byte_vec(cons: &Cons) -> Result<Vec<u8>, TypeError> {
    let mut character_byte_vec: Vec<u8> = Vec::new();

    // STRING_EXT is used (https://github.com/erlang/otp/blob/e6a69b021bc2aee6aca42bd72583a96d06f4ba9d/erts/emulator/beam/external.c#L2893)
    // only after checking `is_external_string` (https://github.com/erlang/otp/blob/e6a69b021bc2aee6aca42bd72583a96d06f4ba9d/erts/emulator/beam/external.c#L2892).
    // `is_external_string` only checks if the element is an integer between 0 and 255.  It does not
    // care about printability. (https://github.com/erlang/otp/blob/e6a69b021bc2aee6aca42bd72583a96d06f4ba9d/erts/emulator/beam/external.c#L3164-L3191)
    for (index, result) in cons.into_iter().enumerate() {
        if index < STRING_EXT_MAX_LEN {
            match result {
                Ok(element) => {
                    let character_byte: u8 = element.try_into().map_err(|_| TypeError)?;
                    character_byte_vec.push(character_byte);
                }
                Err(_) => return Err(TypeError),
            }
        } else {
            return Err(TypeError);
        }
    }

    let mut byte_vec = vec![Tag::String.into()];

    let len_usize = character_byte_vec.len();
    append_usize_as_u16(&mut byte_vec, len_usize);

    byte_vec.extend_from_slice(&character_byte_vec);

    Ok(byte_vec)
}

pub struct Compression(u8);

impl Compression {
    const MIN_U8: u8 = 0;
    const MAX_U8: u8 = 9;
}

impl Default for Compression {
    fn default() -> Self {
        // Default level when option compressed is provided.
        Self(6)
    }
}

impl TryFrom<Term> for Compression {
    type Error = Exception;

    fn try_from(term: Term) -> Result<Self, Self::Error> {
        let term_u8: u8 = term.try_into()?;

        if Self::MIN_U8 <= term_u8 && term_u8 <= Self::MAX_U8 {
            Ok(Self(term_u8))
        } else {
            Err(badarg!().into())
        }
    }
}

pub struct MinorVersion(u8);

impl MinorVersion {
    const MIN_U8: u8 = 0;
    const MAX_U8: u8 = 2;
}

impl Default for MinorVersion {
    fn default() -> Self {
        Self(1)
    }
}

impl TryFrom<Term> for MinorVersion {
    type Error = Exception;

    fn try_from(term: Term) -> Result<Self, Self::Error> {
        let term_u8: u8 = term.try_into()?;

        if Self::MIN_U8 <= term_u8 && term_u8 <= Self::MAX_U8 {
            Ok(Self(term_u8))
        } else {
            Err(badarg!().into())
        }
    }
}

pub struct Options {
    compression: Compression,
    minor_version: MinorVersion,
}

impl Default for Options {
    fn default() -> Self {
        Self {
            // No compression is done (it is the same as giving no compressed option)
            compression: Compression(0),
            minor_version: Default::default(),
        }
    }
}

impl Options {
    fn put_option_term(&mut self, option: Term) -> exception::Result<&Self> {
        match option.decode()? {
            TypedTerm::Atom(atom) => match atom.name() {
                "compressed" => {
                    self.compression = Default::default();

                    Ok(self)
                }
                _ => Err(badarg!().into()),
            },
            TypedTerm::Tuple(tuple) => {
                if tuple.len() == 2 {
                    let atom: Atom = tuple[0].try_into()?;

                    match atom.name() {
                        "compressed" => {
                            self.compression = tuple[1].try_into()?;

                            Ok(self)
                        }
                        "minor_version" => {
                            self.minor_version = tuple[1].try_into()?;

                            Ok(self)
                        }
                        _ => Err(badarg!().into()),
                    }
                } else {
                    Err(badarg!().into())
                }
            }
            _ => Err(badarg!().into()),
        }
    }
}

impl TryFrom<Term> for Options {
    type Error = Exception;

    fn try_from(term: Term) -> Result<Self, Self::Error> {
        let mut options: Options = Default::default();
        let mut options_term = term;

        loop {
            match options_term.decode()? {
                TypedTerm::Nil => return Ok(options),
                TypedTerm::List(cons) => {
                    options.put_option_term(cons.head)?;
                    options_term = cons.tail;

                    continue;
                }
                _ => return Err(badarg!().into()),
            };
        }
    }
}<|MERGE_RESOLUTION|>--- conflicted
+++ resolved
@@ -3,34 +3,21 @@
 use std::mem;
 use std::sync::Arc;
 
-use hashbrown::HashMap;
 use num_bigint::{BigInt, Sign};
 
 use liblumen_alloc::badarg;
-<<<<<<< HEAD
-use liblumen_alloc::erts::process::Process;
+
 use liblumen_alloc::erts::term::prelude::*;
 use liblumen_alloc::erts::exception::{self, Exception};
-
-use crate::node;
-
-pub fn term_to_binary(process: &Process, term: Term, _options: Options) -> exception::Result<Term> {
-=======
-use liblumen_alloc::erts::exception::runtime;
 use liblumen_alloc::erts::process::Process;
-use liblumen_alloc::erts::term::binary::aligned_binary::AlignedBinary;
-use liblumen_alloc::erts::term::binary::maybe_aligned_maybe_binary::MaybeAlignedMaybeBinary;
-use liblumen_alloc::erts::term::{
-    Atom, Bitstring, Cons, Creator, Definition, ImproperList, IterableBitstring, MaybePartialByte,
-    Term, TypeError, TypedTerm,
-};
-use liblumen_alloc::erts::{exception, Node};
+use liblumen_alloc::erts::term::closure::{Creator, Definition};
+use liblumen_alloc::erts::Node;
 
 use crate::distribution::external_term_format::{Tag, VERSION_NUMBER};
 use crate::distribution::nodes::node;
 use crate::distribution::nodes::node::arc_node;
 
-pub fn term_to_binary(process: &Process, term: Term, options: Options) -> exception::Result {
+pub fn term_to_binary(process: &Process, term: Term, options: Options) -> exception::Result<Term> {
     let byte_vec = term_to_byte_vec(process, &options, term);
 
     process
@@ -184,14 +171,13 @@
 }
 
 fn term_to_byte_vec(process: &Process, options: &Options, term: Term) -> Vec<u8> {
->>>>>>> 68a95f00
     let mut stack = VecDeque::new();
     stack.push_front(term);
 
     let mut byte_vec: Vec<u8> = vec![VERSION_NUMBER];
 
     while let Some(front_term) = stack.pop_front() {
-        match front_term.decode()? {
+        match front_term.decode().unwrap() {
             TypedTerm::Atom(atom) => {
                 byte_vec.extend_from_slice(&atom_to_byte_vec(atom));
             }
@@ -246,117 +232,88 @@
             TypedTerm::BigInteger(big_integer) => {
                 let big_int: &BigInt = big_integer.as_ref().into();
 
-<<<<<<< HEAD
                 append_big_int(&mut byte_vec, big_int);
             }
             TypedTerm::Float(float) => {
                 let float_f64: f64 = float.into();
-=======
-                    append_big_int(&mut byte_vec, big_int);
-                }
-                TypedTerm::Closure(closure) => {
-                    match &closure.definition {
-                        Definition::Export { function } => {
-                            push_tag(&mut byte_vec, Tag::Export);
-                            byte_vec.append(&mut atom_to_byte_vec(closure.module));
-                            byte_vec.append(&mut atom_to_byte_vec(*function));
-                            try_append_isize_as_small_integer_or_integer(
-                                &mut byte_vec,
-                                closure.arity as isize,
-                            )
-                            .unwrap();
-                        }
-                        Definition::Anonymous {
-                            index,
-                            old_unique,
-                            unique,
-                            creator,
-                            env_len,
-                        } => {
-                            let mut sized_byte_vec: Vec<u8> = Vec::new();
-
-                            let module_function_arity = closure.module_function_arity();
-                            sized_byte_vec.push(module_function_arity.arity);
-
-                            sized_byte_vec.extend_from_slice(unique);
-                            sized_byte_vec.extend_from_slice(&index.to_be_bytes());
-
-                            let env_len_u32: u32 = (*env_len).try_into().unwrap();
-                            sized_byte_vec.extend_from_slice(&env_len_u32.to_be_bytes());
-
-                            sized_byte_vec
-                                .append(&mut atom_to_byte_vec(module_function_arity.module));
-
-                            // > [index] encoded using SMALL_INTEGER_EXT or INTEGER_EXT.
-                            try_append_isize_as_small_integer_or_integer(
-                                &mut sized_byte_vec,
-                                (*index).try_into().unwrap(),
-                            )
-                            .unwrap();
-
-                            // > An integer encoded using SMALL_INTEGER_EXT or INTEGER_EXT
-                            // But this means OldUniq can't be the same a Uniq with a different
-                            // encoding,
-                            try_append_isize_as_small_integer_or_integer(
-                                &mut sized_byte_vec,
-                                (*old_unique).try_into().unwrap(),
-                            )
-                            .unwrap();
-
-                            append_creator(&mut sized_byte_vec, &creator);
-
-                            for term in closure.env_slice() {
-                                sized_byte_vec
-                                    .append(&mut term_to_byte_vec(process, options, *term));
-                            }
-
-                            const SIZE_BYTE_LEN: usize = mem::size_of::<u32>();
-                            let size = (SIZE_BYTE_LEN + sized_byte_vec.len()) as u32;
-
-                            push_tag(&mut byte_vec, Tag::NewFunction);
-                            byte_vec.extend_from_slice(&size.to_be_bytes());
-                            byte_vec.append(&mut sized_byte_vec);
-                        }
-                    }
-                }
-                TypedTerm::ExternalPid(external_pid) => {
-                    append_pid(
-                        &mut byte_vec,
-                        external_pid.arc_node(),
-                        external_pid.number() as u32,
-                        external_pid.serial() as u32,
-                    );
-                }
-                TypedTerm::Float(float) => {
-                    let float_f64: f64 = float.into();
 
                     push_tag(&mut byte_vec, Tag::NewFloat);
                     byte_vec.extend_from_slice(&float_f64.to_be_bytes());
-                }
-                TypedTerm::HeapBinary(heap_bin) => {
-                    push_tag(&mut byte_vec, Tag::Binary);
->>>>>>> 68a95f00
-
-                byte_vec.push(NEW_FLOAT_EXT);
-                byte_vec.extend_from_slice(&float_f64.to_be_bytes());
-            }
-            TypedTerm::HeapBinary(heap_bin) => {
-                byte_vec.push(BINARY_EXT);
-
-<<<<<<< HEAD
-                let len_usize = heap_bin.full_byte_len();
-                append_usize_as_u32(&mut byte_vec, len_usize);
-=======
-                    byte_vec.extend_from_slice(heap_bin.as_bytes());
-                }
-                TypedTerm::Map(map) => {
-                    push_tag(&mut byte_vec, Tag::Map);
->>>>>>> 68a95f00
-
-                byte_vec.extend_from_slice(heap_bin.as_bytes());
+            }
+            TypedTerm::Closure(closure) => {
+                match closure.definition() {
+                    Definition::Export { function } => {
+                        push_tag(&mut byte_vec, Tag::Export);
+                        byte_vec.append(&mut atom_to_byte_vec(closure.module()));
+                        byte_vec.append(&mut atom_to_byte_vec(*function));
+                        try_append_isize_as_small_integer_or_integer(
+                            &mut byte_vec,
+                            closure.arity() as isize,
+                        )
+                        .unwrap();
+                    }
+                    Definition::Anonymous {
+                        index,
+                        old_unique,
+                        unique,
+                        creator,
+                    } => {
+                        let mut sized_byte_vec: Vec<u8> = Vec::new();
+
+                        let module_function_arity = closure.module_function_arity();
+                        sized_byte_vec.push(module_function_arity.arity);
+
+                        sized_byte_vec.extend_from_slice(unique);
+                        sized_byte_vec.extend_from_slice(&index.to_be_bytes());
+
+                        let env_len_u32: u32 = closure.env_len().try_into().unwrap();
+                        sized_byte_vec.extend_from_slice(&env_len_u32.to_be_bytes());
+
+                        sized_byte_vec
+                            .append(&mut atom_to_byte_vec(module_function_arity.module));
+
+                        // > [index] encoded using SMALL_INTEGER_EXT or INTEGER_EXT.
+                        try_append_isize_as_small_integer_or_integer(
+                            &mut sized_byte_vec,
+                            (*index).try_into().unwrap(),
+                        )
+                        .unwrap();
+
+                        // > An integer encoded using SMALL_INTEGER_EXT or INTEGER_EXT
+                        // But this means OldUniq can't be the same a Uniq with a different
+                        // encoding,
+                        try_append_isize_as_small_integer_or_integer(
+                            &mut sized_byte_vec,
+                            (*old_unique).try_into().unwrap(),
+                        )
+                        .unwrap();
+
+                        append_creator(&mut sized_byte_vec, &creator);
+
+                        for term in closure.env_slice() {
+                            sized_byte_vec
+                                .append(&mut term_to_byte_vec(process, options, *term));
+                        }
+
+                        const SIZE_BYTE_LEN: usize = mem::size_of::<u32>();
+                        let size = (SIZE_BYTE_LEN + sized_byte_vec.len()) as u32;
+
+                        push_tag(&mut byte_vec, Tag::NewFunction);
+                        byte_vec.extend_from_slice(&size.to_be_bytes());
+                        byte_vec.append(&mut sized_byte_vec);
+                    }
+                }
+            }
+            TypedTerm::ExternalPid(external_pid) => {
+                append_pid(
+                    &mut byte_vec,
+                    external_pid.arc_node(),
+                    external_pid.number() as u32,
+                    external_pid.serial() as u32,
+                );
             }
             TypedTerm::Map(map) => {
-                byte_vec.push(MAP_EXT);
+                push_tag(&mut byte_vec, Tag::Map);
 
                 let len_usize = map.len();
                 append_usize_as_u32(&mut byte_vec, len_usize);
@@ -365,6 +322,11 @@
                     stack.push_front(*value);
                     stack.push_front(*key);
                 }
+            }
+            TypedTerm::HeapBinary(heap_bin) => {
+                push_tag(&mut byte_vec, Tag::Binary);
+
+                byte_vec.extend_from_slice(heap_bin.as_bytes());
             }
             TypedTerm::MatchContext(match_context) => {
                 if match_context.is_binary() {
@@ -376,14 +338,9 @@
                 } else {
                     unimplemented!()
                 }
-<<<<<<< HEAD
             }
             TypedTerm::ProcBin(proc_bin) => {
-                byte_vec.push(BINARY_EXT);
-=======
-                TypedTerm::ProcBin(proc_bin) => {
-                    push_tag(&mut byte_vec, Tag::Binary);
->>>>>>> 68a95f00
+                push_tag(&mut byte_vec, Tag::Binary);
 
                 let len_usize = proc_bin.full_byte_len();
                 append_usize_as_u32(&mut byte_vec, len_usize);
@@ -394,11 +351,7 @@
                 let scheduler_id_u32: u32 = reference.scheduler_id().into();
                 let number: u64 = reference.number().into();
 
-<<<<<<< HEAD
-                byte_vec.push(NEWER_REFERENCE_EXT);
-=======
-                    push_tag(&mut byte_vec, Tag::NewerReference);
->>>>>>> 68a95f00
+                push_tag(&mut byte_vec, Tag::NewerReference);
 
                 let u32_byte_len = mem::size_of::<u32>();
                 let len_usize = (mem::size_of::<u32>() + mem::size_of::<u64>()) / u32_byte_len;
@@ -411,51 +364,39 @@
                 let creation_u32 = CREATION as u32;
                 byte_vec.extend_from_slice(&creation_u32.to_be_bytes());
 
-<<<<<<< HEAD
+
                 byte_vec.extend_from_slice(&scheduler_id_u32.to_be_bytes());
                 byte_vec.extend_from_slice(&number.to_be_bytes());
             }
             TypedTerm::SubBinary(subbinary) => {
                 if subbinary.is_binary() {
-                    byte_vec.push(BINARY_EXT);
-=======
-                    byte_vec.extend_from_slice(&scheduler_id_u32.to_be_bytes());
-                    byte_vec.extend_from_slice(&number.to_be_bytes());
-                }
-                TypedTerm::SubBinary(subbinary) => {
-                    if subbinary.is_binary() {
-                        push_tag(&mut byte_vec, Tag::Binary);
->>>>>>> 68a95f00
+                    push_tag(&mut byte_vec, Tag::Binary);
 
                     let len_usize = subbinary.full_byte_len();
                     append_usize_as_u32(&mut byte_vec, len_usize);
-
-                    if subbinary.is_aligned() {
-                        byte_vec.extend_from_slice(unsafe { subbinary.as_bytes_unchecked() });
-                    } else {
-<<<<<<< HEAD
-                        byte_vec.extend(subbinary.full_byte_iter());
-                    }
-                } else {
-                    byte_vec.push(BIT_BINARY_EXT);
-=======
-                        push_tag(&mut byte_vec, Tag::BitBinary);
-
-                        let len_usize = subbinary.total_byte_len();
-                        append_usize_as_u32(&mut byte_vec, len_usize);
->>>>>>> 68a95f00
-
-                    let len_usize = subbinary.total_byte_len();
-                    append_usize_as_u32(&mut byte_vec, len_usize);
-
-                    let bits_u8 = subbinary.partial_byte_bit_len();
-                    byte_vec.push(bits_u8);
 
                     if subbinary.is_aligned() {
                         byte_vec.extend_from_slice(unsafe { subbinary.as_bytes_unchecked() });
                     } else {
                         byte_vec.extend(subbinary.full_byte_iter());
                     }
+                } else {
+                    push_tag(&mut byte_vec, Tag::BitBinary);
+
+                    let len_usize = subbinary.total_byte_len();
+                    append_usize_as_u32(&mut byte_vec, len_usize);
+
+                    let len_usize = subbinary.total_byte_len();
+                    append_usize_as_u32(&mut byte_vec, len_usize);
+
+                    let bits_u8 = subbinary.partial_byte_bit_len();
+                    byte_vec.push(bits_u8);
+
+                    if subbinary.is_aligned() {
+                        byte_vec.extend_from_slice(unsafe { subbinary.as_bytes_unchecked() });
+                    } else {
+                        byte_vec.extend(subbinary.full_byte_iter());
+                    }
 
                     let mut last_byte: u8 = 0;
 
@@ -469,23 +410,13 @@
             TypedTerm::Tuple(tuple) => {
                 let len_usize = tuple.len();
 
-<<<<<<< HEAD
                 if len_usize <= SMALL_TUPLE_EXT_MAX_LEN {
-                    byte_vec.push(SMALL_TUPLE_EXT);
+                    push_tag(&mut byte_vec, Tag::SmallTuple);
                     byte_vec.push(len_usize as u8);
                 } else {
-                    byte_vec.push(LARGE_TUPLE_EXT);
+                    push_tag(&mut byte_vec, Tag::LargeTuple);
                     append_usize_as_u32(&mut byte_vec, len_usize);
                 }
-=======
-                    if len_usize <= SMALL_TUPLE_EXT_MAX_LEN {
-                        push_tag(&mut byte_vec, Tag::SmallTuple);
-                        byte_vec.push(len_usize as u8);
-                    } else {
-                        push_tag(&mut byte_vec, Tag::LargeTuple);
-                        append_usize_as_u32(&mut byte_vec, len_usize);
-                    }
->>>>>>> 68a95f00
 
                 for element in tuple.iter().rev() {
                     stack.push_front(*element);
