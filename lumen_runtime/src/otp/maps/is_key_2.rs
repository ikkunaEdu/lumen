--- conflicted
+++ resolved
@@ -65,11 +65,7 @@
     })
 }
 
-<<<<<<< HEAD
-pub fn native(process: &ProcessControlBlock, key: Term, map: Term) -> exception::Result {
-=======
-fn native(process: &Process, key: Term, map: Term) -> exception::Result {
->>>>>>> d05ee6b4
+pub fn native(process: &Process, key: Term, map: Term) -> exception::Result {
     let result_map: Result<Boxed<Map>, _> = map.try_into();
 
     match result_map {
