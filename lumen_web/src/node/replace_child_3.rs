--- conflicted
+++ resolved
@@ -18,92 +18,17 @@
 
 use liblumen_alloc::atom;
 use liblumen_alloc::erts::exception;
-<<<<<<< HEAD
-use liblumen_alloc::erts::exception::Alloc;
-use liblumen_alloc::erts::process::code::stack::frame::{Frame, Placement};
-use liblumen_alloc::erts::process::code::{self, result_from_exception};
 use liblumen_alloc::erts::process::Process;
 use liblumen_alloc::erts::term::prelude::*;
-use liblumen_alloc::erts::ModuleFunctionArity;
-=======
-use liblumen_alloc::erts::process::Process;
-use liblumen_alloc::erts::term::{atom_unchecked, Term};
 
 use lumen_runtime_macros::native_implemented_function;
->>>>>>> 68a95f00
 
 use crate::node::node_from_term;
 use crate::ok_tuple;
 
-<<<<<<< HEAD
-/// Unlike [Node.appendChild](https://developer.mozilla.org/en-US/docs/Web/API/Node/appendChild),
-/// this does not return the appended child as that is prone to errors with chaining.
-///
-/// ```elixir
-/// case Lumen.Web.Node.replace_child(parent, new_child, old_child) do
-///   {:ok, replaced_child} -> ...
-///   {:error, :hierarchy_request} -> ...
-///   {:error, :wrong_document} -> ...
-///   {:error, :no_modification_allowed} -> ...
-///   {:error, :not_found} -> ...
-///   {:error, :not_supported} -> ...
-/// end
-/// ```
-pub fn place_frame_with_arguments(
-    process: &Process,
-    placement: Placement,
-    parent: Term,
-    new_child: Term,
-    old_child: Term,
-) -> Result<(), Alloc> {
-    process.stack_push(old_child)?;
-    process.stack_push(new_child)?;
-    process.stack_push(parent)?;
-    process.place_frame(frame(), placement);
 
-    Ok(())
-}
-
-// Private
-
-pub fn code(arc_process: &Arc<Process>) -> code::Result {
-    arc_process.reduce();
-
-    let parent = arc_process.stack_pop().unwrap();
-    let new_child = arc_process.stack_pop().unwrap();
-    let old_child = arc_process.stack_pop().unwrap();
-
-    match native(arc_process, parent, new_child, old_child) {
-        Ok(ok_or_error_tuple) => {
-            arc_process.return_from_call(ok_or_error_tuple)?;
-
-            Process::call_code(arc_process)
-        }
-        Err(exception) => result_from_exception(arc_process, exception),
-    }
-}
-
-fn frame() -> Frame {
-    Frame::new(module_function_arity(), code)
-}
-
-fn function() -> Atom {
-    Atom::try_from_str("replace_child").unwrap()
-}
-
-fn module_function_arity() -> Arc<ModuleFunctionArity> {
-    Arc::new(ModuleFunctionArity {
-        module: super::module(),
-        function: function(),
-        arity: 3,
-    })
-}
-
+#[native_implemented_function(replace_child/3)]
 fn native(process: &Process, parent: Term, old_child: Term, new_child: Term) -> exception::Result<Term> {
-=======
-#[native_implemented_function(replace_child/3)]
-fn native(process: &Process, parent: Term, old_child: Term, new_child: Term) -> exception::Result {
->>>>>>> 68a95f00
     let parent_node = node_from_term(parent)?;
     let old_child_node = node_from_term(old_child)?;
     let new_child_node = node_from_term(new_child)?;
