--- conflicted
+++ resolved
@@ -7,67 +7,13 @@
 use std::convert::TryInto;
 
 use liblumen_alloc::erts::exception;
-<<<<<<< HEAD
-use liblumen_alloc::erts::exception::Alloc;
-use liblumen_alloc::erts::process::code::stack::frame::{Frame, Placement};
-use liblumen_alloc::erts::process::code::{self, result_from_exception};
 use liblumen_alloc::erts::process::Process;
 use liblumen_alloc::erts::term::prelude::*;
-use liblumen_alloc::erts::ModuleFunctionArity;
-
-/// Generates an integer between 0 and (exclusive_max - 1).
-///
-/// ```elixir
-/// random_integer = Lumen.Web.Math.random_integer(exclusive_max)
-/// ```
-pub fn place_frame_with_arguments(
-    process: &Process,
-    placement: Placement,
-    exclusive_max: Term,
-) -> Result<(), Alloc> {
-    process.stack_push(exclusive_max)?;
-    process.place_frame(frame(), placement);
-
-    Ok(())
-}
-
-// Private
-
-fn code(arc_process: &Arc<Process>) -> code::Result {
-    arc_process.reduce();
-
-    let exclusive_max = arc_process.stack_pop().unwrap();
-
-    match native(arc_process, exclusive_max) {
-        Ok(random_integer) => {
-            arc_process.return_from_call(random_integer)?;
-
-            Process::call_code(arc_process)
-        }
-        Err(exception) => result_from_exception(arc_process, exception),
-    }
-}
-
-fn frame() -> Frame {
-    Frame::new(module_function_arity(), code)
-}
-
-fn function() -> Atom {
-    Atom::try_from_str("random_integer").unwrap()
-}
-=======
-use liblumen_alloc::erts::process::Process;
-use liblumen_alloc::erts::term::Term;
->>>>>>> 68a95f00
 
 use lumen_runtime_macros::native_implemented_function;
 
-<<<<<<< HEAD
+#[native_implemented_function(random_integer/1)]
 fn native(process: &Process, exclusive_max: Term) -> exception::Result<Term> {
-=======
-#[native_implemented_function(random_integer/1)]
-fn native(process: &Process, exclusive_max: Term) -> exception::Result {
->>>>>>> 68a95f00
     let exclusive_max_usize: usize = exclusive_max.try_into()?;
     let exclusive_max_f64 = exclusive_max_usize as f64;
     let random_usize = (js_sys::Math::random() * exclusive_max_f64).trunc() as usize;
