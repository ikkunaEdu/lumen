--- conflicted
+++ resolved
@@ -19,40 +19,10 @@
 
 use std::sync::Arc;
 
-<<<<<<< HEAD
-use liblumen_alloc::erts::exception::Alloc;
-use liblumen_alloc::erts::process::code::stack::frame::{Frame, Placement};
+use liblumen_alloc::erts::process::code::stack::frame::Placement;
 use liblumen_alloc::erts::process::{code, Process};
 use liblumen_alloc::erts::term::prelude::*;
-use liblumen_alloc::erts::ModuleFunctionArity;
-
-/// ```elixir
-/// # pushed to stack: (event)
-/// # returned from call: N/A
-/// # full stack: (event)
-/// # returns: {:ok, event_target}
-/// def on_submit(event) do
-///   {:ok, event_target} = Lumen.Web.Event.target(event)
-///   {:ok, n_input} = Lumen.Web.HTMLFormElement.element(event_target, "n")
-///   value_string = Lumen.Web.HTMLInputElement.value(n_input)
-///   n = :erlang.binary_to_integer(value_string)
-///   dom(n)
-/// end
-/// ```
-pub fn place_frame_with_arguments(
-    process: &Process,
-    placement: Placement,
-    event: Term,
-) -> Result<(), Alloc> {
-    assert!(event.is_resource_reference());
-    process.stack_push(event)?;
-    process.place_frame(frame(), placement);
-=======
-use liblumen_alloc::erts::process::code::stack::frame::Placement;
-use liblumen_alloc::erts::process::{code, Process};
-use liblumen_alloc::erts::term::Atom;
 use liblumen_alloc::erts::Arity;
->>>>>>> 68a95f00
 
 pub fn export() {
     lumen_runtime::code::export::insert(super::module(), function(), ARITY, code);
