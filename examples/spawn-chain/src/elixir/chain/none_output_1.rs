use std::sync::Arc;

use liblumen_alloc::erts::exception::system::Alloc;
use liblumen_alloc::erts::process::{code, Process};
use liblumen_alloc::erts::term::{atom_unchecked, Atom, Term};
use liblumen_alloc::erts::ModuleFunctionArity;

<<<<<<< HEAD
pub fn closure(process: &ProcessControlBlock) -> Result<Term, Alloc> {
    process.closure_with_env_from_slice(module_function_arity(), code, process.pid_term(), &[])
=======
pub fn closure(process: &Process) -> Result<Term, Alloc> {
    process.closure(process.pid_term(), module_function_arity(), code, vec![])
>>>>>>> d05ee6b4
}

/// defp none_output(_text) do
///   :ok
/// end
fn code(arc_process: &Arc<Process>) -> code::Result {
    arc_process.reduce();

    let _text = arc_process.stack_pop().unwrap();

    Process::return_from_call(arc_process, atom_unchecked("ok"))?;

    Process::call_code(arc_process)
}

fn function() -> Atom {
    Atom::try_from_str("none_output").unwrap()
}

fn module_function_arity() -> Arc<ModuleFunctionArity> {
    Arc::new(ModuleFunctionArity {
        module: super::module(),
        function: function(),
        arity: 1,
    })
}<|MERGE_RESOLUTION|>--- conflicted
+++ resolved
@@ -5,13 +5,8 @@
 use liblumen_alloc::erts::term::{atom_unchecked, Atom, Term};
 use liblumen_alloc::erts::ModuleFunctionArity;
 
-<<<<<<< HEAD
-pub fn closure(process: &ProcessControlBlock) -> Result<Term, Alloc> {
+pub fn closure(process: &Process) -> Result<Term, Alloc> {
     process.closure_with_env_from_slice(module_function_arity(), code, process.pid_term(), &[])
-=======
-pub fn closure(process: &Process) -> Result<Term, Alloc> {
-    process.closure(process.pid_term(), module_function_arity(), code, vec![])
->>>>>>> d05ee6b4
 }
 
 /// defp none_output(_text) do
