--- conflicted
+++ resolved
@@ -37,13 +37,8 @@
             // NOT A DEBUGGING LOG
             system::io::puts(&string);
 
-<<<<<<< HEAD
             let ok = Atom::str_to_term("ok");
             arc_process.return_from_call(ok)?;
-=======
-            let ok = atom_unchecked("ok");
-            arc_process.return_from_call(ok).unwrap();
->>>>>>> 68a95f00
 
             Process::call_code(arc_process)
         }
